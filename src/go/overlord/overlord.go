--- conflicted
+++ resolved
@@ -16,11 +16,8 @@
 import (
 	"fmt"
 	"log"
-<<<<<<< HEAD
-	"time"
-=======
 	"strings"
->>>>>>> b0883439
+  "time"
 
 	"github.com/google/minions/go/grpcutil"
 	"github.com/google/minions/go/overlord/interests"
