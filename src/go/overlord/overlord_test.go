//  Copyright 2018 Google LLC
//  Licensed under the Apache License, Version 2.0 (the "License");
//  you may not use this file except in compliance with the License.
//  You may obtain a copy of the License at

//        https://www.apache.org/licenses/LICENSE-2.0

//  Unless required by applicable law or agreed to in writing, software
//  distributed under the License is distributed on an "AS IS" BASIS,
//  WITHOUT WARRANTIES OR CONDITIONS OF ANY KIND, either express or implied.
//  See the License for the specific language governing permissions and
//	limitations under the License.

package overlord

import (
	"testing"

	mpb "github.com/google/minions/proto/minions"
	pb "github.com/google/minions/proto/overlord"
	"golang.org/x/net/context"
	"google.golang.org/grpc"

	"github.com/stretchr/testify/require"
)

<<<<<<< HEAD
func TestCreateScanReturnsUuid(t *testing.T) {
	s, err := New(context.Background(), nil)
=======
func Test_CreateScan_returnsUuid(t *testing.T) {
	s, err := New(context.Background(), nil, "")
>>>>>>> e5a1396d
	require.NoError(t, err)

	resp, err := s.CreateScan(context.Background(), nil)
	require.NoError(t, err)
	require.NotEmpty(t, resp.GetScanId())
}

func TestCreateScanAndListInterestsReturnsInitialInterests(t *testing.T) {
	interest := &mpb.Interest{
		DataType:   mpb.Interest_METADATA_AND_DATA,
		PathRegexp: "/some/regexp",
	}
	interests := []*mappedInterest{
		&mappedInterest{interest, "fake_minion"},
	}
	s, err := New(context.Background(), nil, "")
	require.NoError(t, err)

	// Hard-plugging some initial interests in the overlord.
	s.initialInterests = interests
	resp, err := s.CreateScan(context.Background(), nil)
	require.NoError(t, err)
	require.Contains(t, resp.GetInterests(), interest)

	// Retrieve non existing scan
	req := &pb.ListInterestsRequest{ScanId: "Totally fake"}
	r, err := s.ListInterests(context.TODO(), req)
	require.Error(t, err)

	// Now retrieve interests for this scan.
	req = &pb.ListInterestsRequest{ScanId: resp.GetScanId()}
	r, err = s.ListInterests(context.TODO(), req)
	require.NoError(t, err)
	require.Contains(t, r.GetInterests(), interest)
}

func TestInternalBehaviorQueriesMinions(t *testing.T) {
	i := &mpb.Interest{
		DataType:   mpb.Interest_METADATA_AND_DATA,
		PathRegexp: "/irrelevant",
	}
	interests := []*mpb.Interest{i}
	fm := &fakeMinionClient{interests: interests}
	minionClients := make(map[string]mpb.MinionClient)
	minionClients["fakeMinion"] = fm
	retrievedInterests, err := getInterestsFromMinions(context.Background(), minionClients)
	require.NoError(t, err)
	require.Equal(t, retrievedInterests[0].interest, i)
}

type fakeMinionClient struct {
	interests []*mpb.Interest
}

func (m *fakeMinionClient) ListInitialInterests(ctx context.Context, req *mpb.ListInitialInterestsRequest, opts ...grpc.CallOption) (*mpb.ListInitialInterestsResponse, error) {
	return &mpb.ListInitialInterestsResponse{Interests: m.interests}, nil
}
func (m *fakeMinionClient) AnalyzeFiles(ctx context.Context, req *mpb.AnalyzeFilesRequest, opts ...grpc.CallOption) (*mpb.AnalyzeFilesResponse, error) {
	return nil, nil
}

// TOOD(paradoxengine): the overlord still needs plenty of unit tests
// Cases that are untested: rebuilding chunks, routing results to minion,
// state building through additional interests.<|MERGE_RESOLUTION|>--- conflicted
+++ resolved
@@ -24,13 +24,8 @@
 	"github.com/stretchr/testify/require"
 )
 
-<<<<<<< HEAD
 func TestCreateScanReturnsUuid(t *testing.T) {
-	s, err := New(context.Background(), nil)
-=======
-func Test_CreateScan_returnsUuid(t *testing.T) {
 	s, err := New(context.Background(), nil, "")
->>>>>>> e5a1396d
 	require.NoError(t, err)
 
 	resp, err := s.CreateScan(context.Background(), nil)
